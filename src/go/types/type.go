// Copyright 2011 The Go Authors. All rights reserved.
// Use of this source code is governed by a BSD-style
// license that can be found in the LICENSE file.

package types

<<<<<<< HEAD
import (
	"fmt"
	"go/token"
	"sort"
)

=======
>>>>>>> 2f0da6d9
// A Type represents a type of Go.
// All types implement the Type interface.
type Type interface {
	// Underlying returns the underlying type of a type
	// w/o following forwarding chains. Only used by
	// client packages (here for backward-compatibility).
	Underlying() Type

	// String returns a string representation of a type.
	String() string
}

// BasicKind describes the kind of basic type.
type BasicKind int

const (
	Invalid BasicKind = iota // type is invalid

	// predeclared types
	Bool
	Int
	Int8
	Int16
	Int32
	Int64
	Uint
	Uint8
	Uint16
	Uint32
	Uint64
	Uintptr
	Float32
	Float64
	Complex64
	Complex128
	String
	UnsafePointer

	// types for untyped values
	UntypedBool
	UntypedInt
	UntypedRune
	UntypedFloat
	UntypedComplex
	UntypedString
	UntypedNil

	// aliases
	Byte = Uint8
	Rune = Int32
)

// BasicInfo is a set of flags describing properties of a basic type.
type BasicInfo int

// Properties of basic types.
const (
	IsBoolean BasicInfo = 1 << iota
	IsInteger
	IsUnsigned
	IsFloat
	IsComplex
	IsString
	IsUntyped

	IsOrdered   = IsInteger | IsFloat | IsString
	IsNumeric   = IsInteger | IsFloat | IsComplex
	IsConstType = IsBoolean | IsNumeric | IsString
)

// A Basic represents a basic type.
type Basic struct {
	kind BasicKind
	info BasicInfo
	name string
}

// Kind returns the kind of basic type b.
func (b *Basic) Kind() BasicKind { return b.kind }

// Info returns information about properties of basic type b.
func (b *Basic) Info() BasicInfo { return b.info }

// Name returns the name of basic type b.
func (b *Basic) Name() string { return b.name }

// An Array represents an array type.
type Array struct {
	len  int64
	elem Type
}

// NewArray returns a new array type for the given element type and length.
// A negative length indicates an unknown length.
func NewArray(elem Type, len int64) *Array { return &Array{len: len, elem: elem} }

// Len returns the length of array a.
// A negative result indicates an unknown length.
func (a *Array) Len() int64 { return a.len }

// Elem returns element type of array a.
func (a *Array) Elem() Type { return a.elem }

// A Slice represents a slice type.
type Slice struct {
	elem Type
}

// NewSlice returns a new slice type for the given element type.
func NewSlice(elem Type) *Slice { return &Slice{elem: elem} }

// Elem returns the element type of slice s.
func (s *Slice) Elem() Type { return s.elem }

// A Struct represents a struct type.
type Struct struct {
	fields []*Var
	tags   []string // field tags; nil if there are no tags
}

// NewStruct returns a new struct with the given fields and corresponding field tags.
// If a field with index i has a tag, tags[i] must be that tag, but len(tags) may be
// only as long as required to hold the tag with the largest index i. Consequently,
// if no field has a tag, tags may be nil.
func NewStruct(fields []*Var, tags []string) *Struct {
	var fset objset
	for _, f := range fields {
		if f.name != "_" && fset.insert(f) != nil {
			panic("multiple fields with the same name")
		}
	}
	if len(tags) > len(fields) {
		panic("more tags than fields")
	}
	return &Struct{fields: fields, tags: tags}
}

// NumFields returns the number of fields in the struct (including blank and embedded fields).
func (s *Struct) NumFields() int { return len(s.fields) }

// Field returns the i'th field for 0 <= i < NumFields().
func (s *Struct) Field(i int) *Var { return s.fields[i] }

// Tag returns the i'th field tag for 0 <= i < NumFields().
func (s *Struct) Tag(i int) string {
	if i < len(s.tags) {
		return s.tags[i]
	}
	return ""
}

// A Pointer represents a pointer type.
type Pointer struct {
	base Type // element type
}

// NewPointer returns a new pointer type for the given element (base) type.
func NewPointer(elem Type) *Pointer { return &Pointer{base: elem} }

// Elem returns the element type for the given pointer p.
func (p *Pointer) Elem() Type { return p.base }

// A Tuple represents an ordered list of variables; a nil *Tuple is a valid (empty) tuple.
// Tuples are used as components of signatures and to represent the type of multiple
// assignments; they are not first class types of Go.
type Tuple struct {
	vars []*Var
}

// NewTuple returns a new tuple for the given variables.
func NewTuple(x ...*Var) *Tuple {
	if len(x) > 0 {
		return &Tuple{vars: x}
	}
	// TODO(gri) Don't represent empty tuples with a (*Tuple)(nil) pointer;
	//           it's too subtle and causes problems.
	return nil
}

// Len returns the number variables of tuple t.
func (t *Tuple) Len() int {
	if t != nil {
		return len(t.vars)
	}
	return 0
}

// At returns the i'th variable of tuple t.
func (t *Tuple) At(i int) *Var { return t.vars[i] }

// A Signature represents a (non-builtin) function or method type.
// The receiver is ignored when comparing signatures for identity.
type Signature struct {
	// We need to keep the scope in Signature (rather than passing it around
	// and store it in the Func Object) because when type-checking a function
	// literal we call the general type checker which returns a general Type.
	// We then unpack the *Signature and use the scope for the literal body.
	rparams  []*TypeName // receiver type parameters from left to right, or nil
	tparams  []*TypeName // type parameters from left to right, or nil
	scope    *Scope      // function scope, present for package-local signatures
	recv     *Var        // nil if not a method
	params   *Tuple      // (incoming) parameters from left to right; or nil
	results  *Tuple      // (outgoing) results from left to right; or nil
	variadic bool        // true if the last parameter's type is of the form ...T (or string, for append built-in only)
}

// NewSignature returns a new function type for the given receiver, parameters,
// and results, either of which may be nil. If variadic is set, the function
// is variadic, it must have at least one parameter, and the last parameter
// must be of unnamed slice type.
func NewSignature(recv *Var, params, results *Tuple, variadic bool) *Signature {
	if variadic {
		n := params.Len()
		if n == 0 {
			panic("types.NewSignature: variadic function must have at least one parameter")
		}
		if _, ok := params.At(n - 1).typ.(*Slice); !ok {
			panic("types.NewSignature: variadic parameter must be of unnamed slice type")
		}
	}
	return &Signature{recv: recv, params: params, results: results, variadic: variadic}
}

// Recv returns the receiver of signature s (if a method), or nil if a
// function. It is ignored when comparing signatures for identity.
//
// For an abstract method, Recv returns the enclosing interface either
// as a *Named or an *Interface. Due to embedding, an interface may
// contain methods whose receiver type is a different interface.
func (s *Signature) Recv() *Var { return s.recv }

// TParams returns the type parameters of signature s, or nil.
func (s *Signature) TParams() []*TypeName { return s.tparams }

// SetTParams sets the type parameters of signature s.
func (s *Signature) SetTParams(tparams []*TypeName) { s.tparams = tparams }

// Params returns the parameters of signature s, or nil.
func (s *Signature) Params() *Tuple { return s.params }

// Results returns the results of signature s, or nil.
func (s *Signature) Results() *Tuple { return s.results }

// Variadic reports whether the signature s is variadic.
func (s *Signature) Variadic() bool { return s.variadic }

// A Sum represents a set of possible types.
// Sums are currently used to represent type lists of interfaces
// and thus the underlying types of type parameters; they are not
// first class types of Go.
type Sum struct {
	types []Type // types are unique
}

// NewSum returns a new Sum type consisting of the provided
// types if there are more than one. If there is exactly one
// type, it returns that type. If the list of types is empty
// the result is nil.
func NewSum(types []Type) Type {
	if len(types) == 0 {
		return nil
	}

	// What should happen if types contains a sum type?
	// Do we flatten the types list? For now we check
	// and panic. This should not be possible for the
	// current use case of type lists.
	// TODO(gri) Come up with the rules for sum types.
	for _, t := range types {
		if _, ok := t.(*Sum); ok {
			panic("sum type contains sum type - unimplemented")
		}
	}

	if len(types) == 1 {
		return types[0]
	}
	return &Sum{types: types}
}

// is reports whether all types in t satisfy pred.
func (s *Sum) is(pred func(Type) bool) bool {
	if s == nil {
		return false
	}
	for _, t := range s.types {
		if !pred(t) {
			return false
		}
	}
	return true
}

// An Interface represents an interface type.
type Interface struct {
	methods   []*Func // ordered list of explicitly declared methods
	types     Type    // (possibly a Sum) type declared with a type list (TODO(gri) need better field name)
	embeddeds []Type  // ordered list of explicitly embedded types

	allMethods []*Func // ordered list of methods declared with or embedded in this interface (TODO(gri): replace with mset)
	allTypes   Type    // intersection of all embedded and locally declared types  (TODO(gri) need better field name)

	obj Object // type declaration defining this interface; or nil (for better error messages)
}

// unpack unpacks a type into a list of types.
// TODO(gri) Try to eliminate the need for this function.
func unpackType(typ Type) []Type {
	if typ == nil {
		return nil
	}
	if sum := asSum(typ); sum != nil {
		return sum.types
	}
	return []Type{typ}
}

// is reports whether interface t represents types that all satisfy pred.
func (t *Interface) is(pred func(Type) bool) bool {
	if t.allTypes == nil {
		return false // we must have at least one type! (was bug)
	}
	for _, t := range unpackType(t.allTypes) {
		if !pred(t) {
			return false
		}
	}
	return true
}

// emptyInterface represents the empty (completed) interface
var emptyInterface = Interface{allMethods: markComplete}

// markComplete is used to mark an empty interface as completely
// set up by setting the allMethods field to a non-nil empty slice.
var markComplete = make([]*Func, 0)

// NewInterface returns a new (incomplete) interface for the given methods and embedded types.
// Each embedded type must have an underlying type of interface type.
// NewInterface takes ownership of the provided methods and may modify their types by setting
// missing receivers. To compute the method set of the interface, Complete must be called.
//
// Deprecated: Use NewInterfaceType instead which allows any (even non-defined) interface types
// to be embedded. This is necessary for interfaces that embed alias type names referring to
// non-defined (literal) interface types.
func NewInterface(methods []*Func, embeddeds []*Named) *Interface {
	tnames := make([]Type, len(embeddeds))
	for i, t := range embeddeds {
		tnames[i] = t
	}
	return NewInterfaceType(methods, tnames)
}

// NewInterfaceType returns a new (incomplete) interface for the given methods and embedded types.
// Each embedded type must have an underlying type of interface type (this property is not
// verified for defined types, which may be in the process of being set up and which don't
// have a valid underlying type yet).
// NewInterfaceType takes ownership of the provided methods and may modify their types by setting
// missing receivers. To compute the method set of the interface, Complete must be called.
func NewInterfaceType(methods []*Func, embeddeds []Type) *Interface {
	if len(methods) == 0 && len(embeddeds) == 0 {
		return &emptyInterface
	}

	// set method receivers if necessary
	typ := new(Interface)
	for _, m := range methods {
		if sig := m.typ.(*Signature); sig.recv == nil {
			sig.recv = NewVar(m.pos, m.pkg, "", typ)
		}
	}

	// All embedded types should be interfaces; however, defined types
	// may not yet be fully resolved. Only verify that non-defined types
	// are interfaces. This matches the behavior of the code before the
	// fix for #25301 (issue #25596).
	for _, t := range embeddeds {
		if _, ok := t.(*Named); !ok && !IsInterface(t) {
			panic("embedded type is not an interface")
		}
	}

	// sort for API stability
	sortMethods(methods)
	sortTypes(embeddeds)

	typ.methods = methods
	typ.embeddeds = embeddeds
	return typ
}

// NumExplicitMethods returns the number of explicitly declared methods of interface t.
func (t *Interface) NumExplicitMethods() int { return len(t.methods) }

// ExplicitMethod returns the i'th explicitly declared method of interface t for 0 <= i < t.NumExplicitMethods().
// The methods are ordered by their unique Id.
func (t *Interface) ExplicitMethod(i int) *Func { return t.methods[i] }

// NumEmbeddeds returns the number of embedded types in interface t.
func (t *Interface) NumEmbeddeds() int { return len(t.embeddeds) }

// Embedded returns the i'th embedded defined (*Named) type of interface t for 0 <= i < t.NumEmbeddeds().
// The result is nil if the i'th embedded type is not a defined type.
//
// Deprecated: Use EmbeddedType which is not restricted to defined (*Named) types.
func (t *Interface) Embedded(i int) *Named { tname, _ := t.embeddeds[i].(*Named); return tname }

// EmbeddedType returns the i'th embedded type of interface t for 0 <= i < t.NumEmbeddeds().
func (t *Interface) EmbeddedType(i int) Type { return t.embeddeds[i] }

// NumMethods returns the total number of methods of interface t.
// The interface must have been completed.
func (t *Interface) NumMethods() int { t.assertCompleteness(); return len(t.allMethods) }

func (t *Interface) assertCompleteness() {
	if t.allMethods == nil {
		panic("interface is incomplete")
	}
}

// Method returns the i'th method of interface t for 0 <= i < t.NumMethods().
// The methods are ordered by their unique Id.
// The interface must have been completed.
func (t *Interface) Method(i int) *Func { t.assertCompleteness(); return t.allMethods[i] }

// Empty reports whether t is the empty interface.
func (t *Interface) Empty() bool {
	if t.allMethods != nil {
		// interface is complete - quick test
		// A non-nil allTypes may still be empty and represents the bottom type.
		return len(t.allMethods) == 0 && t.allTypes == nil
	}
	return !t.iterate(func(t *Interface) bool {
		return len(t.methods) > 0 || t.types != nil
	}, nil)
}

// HasTypeList reports whether interface t has a type list, possibly from an embedded type.
func (t *Interface) HasTypeList() bool {
	if t.allMethods != nil {
		// interface is complete - quick test
		return t.allTypes != nil
	}

	return t.iterate(func(t *Interface) bool {
		return t.types != nil
	}, nil)
}

// IsComparable reports whether interface t is or embeds the predeclared interface "comparable".
func (t *Interface) IsComparable() bool {
	if t.allMethods != nil {
		// interface is complete - quick test
		_, m := lookupMethod(t.allMethods, nil, "==")
		return m != nil
	}

	return t.iterate(func(t *Interface) bool {
		_, m := lookupMethod(t.methods, nil, "==")
		return m != nil
	}, nil)
}

// IsConstraint reports t.HasTypeList() || t.IsComparable().
func (t *Interface) IsConstraint() bool {
	if t.allMethods != nil {
		// interface is complete - quick test
		if t.allTypes != nil {
			return true
		}
		_, m := lookupMethod(t.allMethods, nil, "==")
		return m != nil
	}

	return t.iterate(func(t *Interface) bool {
		if t.types != nil {
			return true
		}
		_, m := lookupMethod(t.methods, nil, "==")
		return m != nil
	}, nil)
}

// iterate calls f with t and then with any embedded interface of t, recursively, until f returns true.
// iterate reports whether any call to f returned true.
func (t *Interface) iterate(f func(*Interface) bool, seen map[*Interface]bool) bool {
	if f(t) {
		return true
	}
	for _, e := range t.embeddeds {
		// e should be an interface but be careful (it may be invalid)
		if e := asInterface(e); e != nil {
			// Cyclic interfaces such as "type E interface { E }" are not permitted
			// but they are still constructed and we need to detect such cycles.
			if seen[e] {
				continue
			}
			if seen == nil {
				seen = make(map[*Interface]bool)
			}
			seen[e] = true
			if e.iterate(f, seen) {
				return true
			}
		}
	}
	return false
}

// isSatisfiedBy reports whether interface t's type list is satisfied by the type typ.
// If the the type list is empty (absent), typ trivially satisfies the interface.
// TODO(gri) This is not a great name. Eventually, we should have a more comprehensive
//           "implements" predicate.
func (t *Interface) isSatisfiedBy(typ Type) bool {
	t.Complete()
	if t.allTypes == nil {
		return true
	}
	types := unpackType(t.allTypes)
	return includes(types, typ) || includes(types, under(typ))
}

// Complete computes the interface's method set. It must be called by users of
// NewInterfaceType and NewInterface after the interface's embedded types are
// fully defined and before using the interface type in any way other than to
// form other types. The interface must not contain duplicate methods or a
// panic occurs. Complete returns the receiver.
func (t *Interface) Complete() *Interface {
	// TODO(gri) consolidate this method with Checker.completeInterface
	if t.allMethods != nil {
		return t
	}

	t.allMethods = markComplete // avoid infinite recursion

	var todo []*Func
	var methods []*Func
	var seen objset
	addMethod := func(m *Func, explicit bool) {
		switch other := seen.insert(m); {
		case other == nil:
			methods = append(methods, m)
		case explicit:
			panic("duplicate method " + m.name)
		default:
			// check method signatures after all locally embedded interfaces are computed
			todo = append(todo, m, other.(*Func))
		}
	}

	for _, m := range t.methods {
		addMethod(m, true)
	}

	allTypes := t.types

	for _, typ := range t.embeddeds {
		utyp := under(typ)
		etyp := asInterface(utyp)
		if etyp == nil {
			if utyp != Typ[Invalid] {
				panic(fmt.Sprintf("%s is not an interface", typ))
			}
			continue
		}
		etyp.Complete()
		for _, m := range etyp.allMethods {
			addMethod(m, false)
		}
		allTypes = intersect(allTypes, etyp.allTypes)
	}

	for i := 0; i < len(todo); i += 2 {
		m := todo[i]
		other := todo[i+1]
		if !Identical(m.typ, other.typ) {
			panic("duplicate method " + m.name)
		}
	}

	if methods != nil {
		sortMethods(methods)
		t.allMethods = methods
	}
	t.allTypes = allTypes

	return t
}

// A Map represents a map type.
type Map struct {
	key, elem Type
}

// NewMap returns a new map for the given key and element types.
func NewMap(key, elem Type) *Map {
	return &Map{key: key, elem: elem}
}

// Key returns the key type of map m.
func (m *Map) Key() Type { return m.key }

// Elem returns the element type of map m.
func (m *Map) Elem() Type { return m.elem }

// A Chan represents a channel type.
type Chan struct {
	dir  ChanDir
	elem Type
}

// A ChanDir value indicates a channel direction.
type ChanDir int

// The direction of a channel is indicated by one of these constants.
const (
	SendRecv ChanDir = iota
	SendOnly
	RecvOnly
)

// NewChan returns a new channel type for the given direction and element type.
func NewChan(dir ChanDir, elem Type) *Chan {
	return &Chan{dir: dir, elem: elem}
}

// Dir returns the direction of channel c.
func (c *Chan) Dir() ChanDir { return c.dir }

// Elem returns the element type of channel c.
func (c *Chan) Elem() Type { return c.elem }

// A Named represents a named (defined) type.
type Named struct {
	check      *Checker    // for Named.under implementation
	info       typeInfo    // for cycle detection
	obj        *TypeName   // corresponding declared object
	orig       Type        // type (on RHS of declaration) this *Named type is derived of (for cycle reporting)
	underlying Type        // possibly a *Named during setup; never a *Named once set up completely
	tparams    []*TypeName // type parameters, or nil
	targs      []Type      // type arguments (after instantiation), or nil
	methods    []*Func     // methods declared for this type (not the method set of this type); signatures are type-checked lazily
}

// NewNamed returns a new named type for the given type name, underlying type, and associated methods.
// If the given type name obj doesn't have a type yet, its type is set to the returned named type.
// The underlying type must not be a *Named.
func NewNamed(obj *TypeName, underlying Type, methods []*Func) *Named {
	if _, ok := underlying.(*Named); ok {
		panic("types.NewNamed: underlying type must not be *Named")
	}
	typ := &Named{obj: obj, orig: underlying, underlying: underlying, methods: methods}
	if obj.typ == nil {
		obj.typ = typ
	}
	return typ
}

func (check *Checker) NewNamed(obj *TypeName, underlying Type, methods []*Func) *Named {
	typ := &Named{check: check, obj: obj, orig: underlying, underlying: underlying, methods: methods}
	if obj.typ == nil {
		obj.typ = typ
	}
	return typ
}

// Obj returns the type name for the named type t.
func (t *Named) Obj() *TypeName { return t.obj }

// TODO(gri) Come up with a better representation and API to distinguish
//           between parameterized instantiated and non-instantiated types.

// TParams returns the type parameters of the named type t, or nil.
// The result is non-nil for an (originally) parameterized type even if it is instantiated.
func (t *Named) TParams() []*TypeName { return t.tparams }

// TArgs returns the type arguments after instantiation of the named type t, or nil if not instantiated.
func (t *Named) TArgs() []Type { return t.targs }

// SetTArgs sets the type arguments of Named.
func (t *Named) SetTArgs(args []Type) { t.targs = args }

// NumMethods returns the number of explicit methods whose receiver is named type t.
func (t *Named) NumMethods() int { return len(t.methods) }

// Method returns the i'th method of named type t for 0 <= i < t.NumMethods().
func (t *Named) Method(i int) *Func { return t.methods[i] }

// SetUnderlying sets the underlying type and marks t as complete.
func (t *Named) SetUnderlying(underlying Type) {
	if underlying == nil {
		panic("types.Named.SetUnderlying: underlying type must not be nil")
	}
	if _, ok := underlying.(*Named); ok {
		panic("types.Named.SetUnderlying: underlying type must not be *Named")
	}
	t.underlying = underlying
}

// AddMethod adds method m unless it is already in the method list.
func (t *Named) AddMethod(m *Func) {
	if i, _ := lookupMethod(t.methods, m.pkg, m.name); i < 0 {
		t.methods = append(t.methods, m)
	}
}

// A TypeParam represents a type parameter type.
type TypeParam struct {
	check *Checker  // for lazy type bound completion
	id    uint64    // unique id
	obj   *TypeName // corresponding type name
	index int       // parameter index
	bound Type      // *Named or *Interface; underlying type is always *Interface
}

// NewTypeParam returns a new TypeParam.
func (check *Checker) NewTypeParam(obj *TypeName, index int, bound Type) *TypeParam {
	assert(bound != nil)
	typ := &TypeParam{check: check, id: check.nextId, obj: obj, index: index, bound: bound}
	check.nextId++
	if obj.typ == nil {
		obj.typ = typ
	}
	return typ
}

func (t *TypeParam) Bound() *Interface {
	iface := asInterface(t.bound)
	// use the type bound position if we have one
	pos := token.NoPos
	if n, _ := t.bound.(*Named); n != nil {
		pos = n.obj.pos
	}
	// TODO(rFindley) switch this to an unexported method on Checker.
	t.check.completeInterface(pos, iface)
	return iface
}

// optype returns a type's operational type. Except for
// type parameters, the operational type is the same
// as the underlying type (as returned by under). For
// Type parameters, the operational type is determined
// by the corresponding type bound's type list. The
// result may be the bottom or top type, but it is never
// the incoming type parameter.
func optype(typ Type) Type {
	if t := asTypeParam(typ); t != nil {
		// If the optype is typ, return the top type as we have
		// no information. It also prevents infinite recursion
		// via the asTypeParam converter function. This can happen
		// for a type parameter list of the form:
		// (type T interface { type T }).
		// See also issue #39680.
		if u := t.Bound().allTypes; u != nil && u != typ {
			// u != typ and u is a type parameter => under(u) != typ, so this is ok
			return under(u)
		}
		return theTop
	}
	return under(typ)
}

// An instance represents an instantiated generic type syntactically
// (without expanding the instantiation). Type instances appear only
// during type-checking and are replaced by their fully instantiated
// (expanded) types before the end of type-checking.
type instance struct {
	check   *Checker    // for lazy instantiation
	pos     token.Pos   // position of type instantiation; for error reporting only
	base    *Named      // parameterized type to be instantiated
	targs   []Type      // type arguments
	poslist []token.Pos // position of each targ; for error reporting only
	value   Type        // base(targs...) after instantiation or Typ[Invalid]; nil if not yet set
}

// expand returns the instantiated (= expanded) type of t.
// The result is either an instantiated *Named type, or
// Typ[Invalid] if there was an error.
func (t *instance) expand() Type {
	v := t.value
	if v == nil {
		v = t.check.instantiate(t.pos, t.base, t.targs, t.poslist)
		if v == nil {
			v = Typ[Invalid]
		}
		t.value = v
	}
	// After instantiation we must have an invalid or a *Named type.
	if debug && v != Typ[Invalid] {
		_ = v.(*Named)
	}
	return v
}

// expand expands a type instance into its instantiated
// type and leaves all other types alone. expand does
// not recurse.
func expand(typ Type) Type {
	if t, _ := typ.(*instance); t != nil {
		return t.expand()
	}
	return typ
}

// expandf is set to expand.
// Call expandf when calling expand causes compile-time cycle error.
var expandf func(Type) Type

func init() { expandf = expand }

// bottom represents the bottom of the type lattice.
// It is the underlying type of a type parameter that
// cannot be satisfied by any type, usually because
// the intersection of type constraints left nothing).
type bottom struct{}

// theBottom is the singleton bottom type.
var theBottom = &bottom{}

// top represents the top of the type lattice.
// It is the underlying type of a type parameter that
// can be satisfied by any type (ignoring methods),
// usually because the type constraint has no type
// list.
type top struct{}

// theTop is the singleton top type.
var theTop = &top{}

// Type-specific implementations of Underlying.
func (t *Basic) Underlying() Type     { return t }
func (t *Array) Underlying() Type     { return t }
func (t *Slice) Underlying() Type     { return t }
func (t *Struct) Underlying() Type    { return t }
func (t *Pointer) Underlying() Type   { return t }
func (t *Tuple) Underlying() Type     { return t }
func (t *Signature) Underlying() Type { return t }
func (t *Sum) Underlying() Type       { return t }
func (t *Interface) Underlying() Type { return t }
func (t *Map) Underlying() Type       { return t }
func (t *Chan) Underlying() Type      { return t }
func (t *Named) Underlying() Type     { return t.underlying }
func (t *TypeParam) Underlying() Type { return t }
func (t *instance) Underlying() Type  { return t }
func (t *bottom) Underlying() Type    { return t }
func (t *top) Underlying() Type       { return t }

// Type-specific implementations of String.
func (t *Basic) String() string     { return TypeString(t, nil) }
func (t *Array) String() string     { return TypeString(t, nil) }
func (t *Slice) String() string     { return TypeString(t, nil) }
func (t *Struct) String() string    { return TypeString(t, nil) }
func (t *Pointer) String() string   { return TypeString(t, nil) }
func (t *Tuple) String() string     { return TypeString(t, nil) }
func (t *Signature) String() string { return TypeString(t, nil) }
func (t *Sum) String() string       { return TypeString(t, nil) }
func (t *Interface) String() string { return TypeString(t, nil) }
func (t *Map) String() string       { return TypeString(t, nil) }
func (t *Chan) String() string      { return TypeString(t, nil) }
func (t *Named) String() string     { return TypeString(t, nil) }
func (t *TypeParam) String() string { return TypeString(t, nil) }
func (t *instance) String() string  { return TypeString(t, nil) }
func (t *bottom) String() string    { return TypeString(t, nil) }
func (t *top) String() string       { return TypeString(t, nil) }

// under returns the true expanded underlying type.
// If it doesn't exist, the result is Typ[Invalid].
// under must only be called when a type is known
// to be fully set up.
func under(t Type) Type {
	// TODO(gri) is this correct for *Sum?
	if n := asNamed(t); n != nil {
		return n.under()
	}
	return t
}

// Converters
//
// A converter must only be called when a type is
// known to be fully set up. A converter returns
// a type's operational type (see comment for optype)
// or nil if the type argument is not of the
// respective type.

func asBasic(t Type) *Basic {
	op, _ := optype(t).(*Basic)
	return op
}

func asArray(t Type) *Array {
	op, _ := optype(t).(*Array)
	return op
}

func asSlice(t Type) *Slice {
	op, _ := optype(t).(*Slice)
	return op
}

// TODO (rFindley) delete this on the dev.typeparams branch. This is only
// exported in the prototype for legacy compatibility.
func AsStruct(t Type) *Struct {
	return asStruct(t)
}

func asStruct(t Type) *Struct {
	op, _ := optype(t).(*Struct)
	return op
}

// TODO(rFindley) delete this on the dev.typeparams branch (see ToStruct).
func AsPointer(t Type) *Pointer {
	return asPointer(t)
}

func asPointer(t Type) *Pointer {
	op, _ := optype(t).(*Pointer)
	return op
}

func asTuple(t Type) *Tuple {
	op, _ := optype(t).(*Tuple)
	return op
}

func asSignature(t Type) *Signature {
	op, _ := optype(t).(*Signature)
	return op
}

func asSum(t Type) *Sum {
	op, _ := optype(t).(*Sum)
	return op
}

func asInterface(t Type) *Interface {
	op, _ := optype(t).(*Interface)
	return op
}

func asMap(t Type) *Map {
	op, _ := optype(t).(*Map)
	return op
}

func asChan(t Type) *Chan {
	op, _ := optype(t).(*Chan)
	return op
}

// If the argument to asNamed and asTypeParam is of the respective types
// (possibly after expanding an instance type), these methods return that type.
// Otherwise the result is nil.

func asNamed(t Type) *Named {
	e, _ := expand(t).(*Named)
	return e
}

func asTypeParam(t Type) *TypeParam {
	u, _ := under(t).(*TypeParam)
	return u
}<|MERGE_RESOLUTION|>--- conflicted
+++ resolved
@@ -4,15 +4,11 @@
 
 package types
 
-<<<<<<< HEAD
 import (
 	"fmt"
 	"go/token"
-	"sort"
 )
 
-=======
->>>>>>> 2f0da6d9
 // A Type represents a type of Go.
 // All types implement the Type interface.
 type Type interface {
