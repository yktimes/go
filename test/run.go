--- conflicted
+++ resolved
@@ -59,11 +59,7 @@
 
 	// dirs are the directories to look for *.go files in.
 	// TODO(bradfitz): just use all directories?
-<<<<<<< HEAD
-	dirs = []string{".", "ken", "chan", "interface", "syntax", "dwarf", "fixedbugs", "codegen", "runtime", "typeparam"}
-=======
-	dirs = []string{".", "ken", "chan", "interface", "syntax", "dwarf", "fixedbugs", "codegen", "runtime", "abi"}
->>>>>>> 7e0a81d2
+	dirs = []string{".", "ken", "chan", "interface", "syntax", "dwarf", "fixedbugs", "codegen", "runtime", "abi", "typeparam"}
 
 	// ratec controls the max number of tests running at a time.
 	ratec chan bool
@@ -1942,6 +1938,8 @@
 	"const2.go":       true, // types2 not run after syntax errors
 	"ddd1.go":         true, // issue #42987
 	"directive.go":    true, // misplaced compiler directive checks
+	"embedfunc.go":    true, // error reported by irgen (only runs with -G=3)
+	"embedvers.go":    true, // error reported by backend (only runs with -G=3)
 	"float_lit3.go":   true, // types2 reports extra errors
 	"import1.go":      true, // types2 reports extra errors
 	"import5.go":      true, // issue #42988
